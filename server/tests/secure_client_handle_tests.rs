extern crate chrono;
extern crate futures;
extern crate openssl;
extern crate tokio_core;
extern crate trust_dns;
extern crate trust_dns_server;

use std::net::*;

use tokio_core::reactor::Core;

use trust_dns::client::{BasicClientHandle, ClientFuture, ClientHandle, MemoizeClientHandle,
                        SecureClientHandle};
use trust_dns::op::ResponseCode;
use trust_dns::rr::domain;
use trust_dns::rr::{DNSClass, RData, RecordType};
use trust_dns::rr::dnssec::TrustAnchor;
use trust_dns::tcp::TcpClientStream;
use trust_dns::udp::UdpClientStream;

use trust_dns_server::authority::Catalog;

mod common;
use common::TestClientStream;
use common::authority::create_secure_example;

#[test]
fn test_secure_query_example_nonet() {
    with_nonet(test_secure_query_example);
}

#[test]
#[ignore]
fn test_secure_query_example_udp() {
    with_udp(test_secure_query_example);
}

#[test]
#[ignore]
fn test_secure_query_example_tcp() {
    with_tcp(test_secure_query_example);
}

fn test_secure_query_example<H>(mut client: SecureClientHandle<H>, mut io_loop: Core)
    where H: ClientHandle + 'static
{
    let name = domain::Name::with_labels(vec!["www".to_string(),
                                              "example".to_string(),
                                              "com".to_string()]);
    let response = io_loop
        .run(client.query(name.clone(), DNSClass::IN, RecordType::A))
        .expect("query failed");

    println!("response records: {:?}", response);
    assert!(response.edns().expect("edns not here").dnssec_ok());

    assert!(!response.answers().is_empty());
    let record = &response.answers()[0];
    assert_eq!(record.name(), &name);
    assert_eq!(record.rr_type(), RecordType::A);
    assert_eq!(record.dns_class(), DNSClass::IN);

    if let &RData::A(ref address) = record.rdata() {
        assert_eq!(address, &Ipv4Addr::new(93, 184, 216, 34))
    } else {
        assert!(false);
    }
}

#[test]
fn test_nsec_query_example_nonet() {
    with_nonet(test_nsec_query_example);
}

#[test]
#[ignore]
fn test_nsec_query_example_udp() {
    with_udp(test_nsec_query_example);
}

#[test]
#[ignore]
fn test_nsec_query_example_tcp() {
    with_tcp(test_nsec_query_example);
}

fn test_nsec_query_example<H>(mut client: SecureClientHandle<H>, mut io_loop: Core)
    where H: ClientHandle + 'static
{
    let name = domain::Name::with_labels(vec!["none".to_string(),
                                              "example".to_string(),
                                              "com".to_string()]);

    let response = io_loop
        .run(client.query(name.clone(), DNSClass::IN, RecordType::A))
        .expect("query failed");
    assert_eq!(response.response_code(), ResponseCode::NXDomain);
}

// TODO: NSEC response code wrong in Trust-DNS? Issue #53
// #[test]
// fn test_nsec_query_type_nonet() {
//   with_nonet(test_nsec_query_type);
// }

#[test]
#[ignore]
fn test_nsec_query_type_udp() {
    with_udp(test_nsec_query_type);
}

#[test]
#[ignore]
fn test_nsec_query_type_tcp() {
    with_tcp(test_nsec_query_type);
}

fn test_nsec_query_type<H>(mut client: SecureClientHandle<H>, mut io_loop: Core)
    where H: ClientHandle + 'static
{
    let name = domain::Name::with_labels(vec!["www".to_string(),
                                              "example".to_string(),
                                              "com".to_string()]);

    let response = io_loop
        .run(client.query(name.clone(), DNSClass::IN, RecordType::NS))
        .expect("query failed");

    assert_eq!(response.response_code(), ResponseCode::NoError);
    assert!(response.answers().is_empty());
}

#[test]
#[ignore]
fn test_dnssec_rollernet_td_udp() {
    with_udp(dnssec_rollernet_td_test);
}

#[test]
#[ignore]
fn test_dnssec_rollernet_td_tcp() {
    with_udp(dnssec_rollernet_td_test);
}

#[test]
#[ignore]
fn test_dnssec_rollernet_td_tcp_mixed_case() {
    with_tcp(dnssec_rollernet_td_mixed_case_test);
}

fn dnssec_rollernet_td_test<H>(mut client: SecureClientHandle<H>, mut io_loop: Core)
    where H: ClientHandle + 'static
{
    let name = domain::Name::parse("rollernet.us.", None).unwrap();

    let response = io_loop
        .run(client.query(name.clone(), DNSClass::IN, RecordType::DS))
        .expect("query failed");

    assert_eq!(response.response_code(), ResponseCode::NoError);
    // rollernet doesn't have any DS records...
    //  would have failed validation
    assert!(response.answers().is_empty());
}

fn dnssec_rollernet_td_mixed_case_test<H>(mut client: SecureClientHandle<H>, mut io_loop: Core)
    where H: ClientHandle + 'static
{
    let name = domain::Name::parse("RollErnet.Us.", None).unwrap();

    let response = io_loop
        .run(client.query(name.clone(), DNSClass::IN, RecordType::DS))
        .expect("query failed");

    assert_eq!(response.response_code(), ResponseCode::NoError);
    // rollernet doesn't have any DS records...
    //  would have failed validation
    assert!(response.answers().is_empty());
}

fn with_nonet<F>(test: F)
    where F: Fn(SecureClientHandle<MemoizeClientHandle<BasicClientHandle>>,
                Core)
{
    let succeeded = std::sync::Arc::new(std::sync::atomic::AtomicBool::new(false));
    let succeeded_clone = succeeded.clone();
    let join = std::thread::Builder::new()
        .name("thread_killer".to_string())
        .spawn(move || {
            let succeeded = succeeded_clone.clone();
            for _ in 0..15 {
                std::thread::sleep(std::time::Duration::from_secs(1));
                if succeeded.load(std::sync::atomic::Ordering::Relaxed) {
                    return;
                }
            }

            panic!("timeout");
        })
        .unwrap();

    let authority = create_secure_example();

    let trust_anchor = {
<<<<<<< HEAD
        let signers = authority.secure_keys();
        let public_key = signers.first().expect("expected a key in the authority").key();
=======
        let signers = authority.get_secure_keys();
        let public_key = signers
            .first()
            .expect("expected a key in the authority")
            .key();
>>>>>>> 2843420b

        let mut trust_anchor = TrustAnchor::new();
        trust_anchor.insert_trust_anchor(public_key.to_public_bytes().expect("to_vec failed"));

        trust_anchor
    };

    let mut catalog = Catalog::new();
    catalog.upsert(authority.origin().clone(), authority);

    let io_loop = Core::new().unwrap();
    let (stream, sender) = TestClientStream::new(catalog);
    let client = ClientFuture::new(stream, sender, io_loop.handle(), None);
    let client = MemoizeClientHandle::new(client);
    let secure_client = SecureClientHandle::with_trust_anchor(client, trust_anchor);

    test(secure_client, io_loop);
    succeeded.store(true, std::sync::atomic::Ordering::Relaxed);
    join.join().unwrap();
}

fn with_udp<F>(test: F)
    where F: Fn(SecureClientHandle<MemoizeClientHandle<BasicClientHandle>>,
                Core)
{
    let succeeded = std::sync::Arc::new(std::sync::atomic::AtomicBool::new(false));
    let succeeded_clone = succeeded.clone();
    let join = std::thread::Builder::new()
        .name("thread_killer".to_string())
        .spawn(move || {
            let succeeded = succeeded_clone.clone();
            for _ in 0..15 {
                std::thread::sleep(std::time::Duration::from_secs(1));
                if succeeded.load(std::sync::atomic::Ordering::Relaxed) {
                    return;
                }
            }

            panic!("timeout");
        })
        .unwrap();

    let io_loop = Core::new().unwrap();
    let addr: SocketAddr = ("8.8.8.8", 53)
        .to_socket_addrs()
        .unwrap()
        .next()
        .unwrap();
    let (stream, sender) = UdpClientStream::new(addr, io_loop.handle());
    let client = ClientFuture::new(stream, sender, io_loop.handle(), None);
    let client = MemoizeClientHandle::new(client);
    let secure_client = SecureClientHandle::new(client);

    test(secure_client, io_loop);
    succeeded.store(true, std::sync::atomic::Ordering::Relaxed);
    join.join().unwrap();
}

fn with_tcp<F>(test: F)
    where F: Fn(SecureClientHandle<MemoizeClientHandle<BasicClientHandle>>,
                Core)
{
    let succeeded = std::sync::Arc::new(std::sync::atomic::AtomicBool::new(false));
    let succeeded_clone = succeeded.clone();
    let join = std::thread::Builder::new()
        .name("thread_killer".to_string())
        .spawn(move || {
            let succeeded = succeeded_clone.clone();
            for _ in 0..15 {
                std::thread::sleep(std::time::Duration::from_secs(1));
                if succeeded.load(std::sync::atomic::Ordering::Relaxed) {
                    return;
                }
            }

            panic!("timeout");
        })
        .unwrap();

    let io_loop = Core::new().unwrap();
    let addr: SocketAddr = ("8.8.8.8", 53)
        .to_socket_addrs()
        .unwrap()
        .next()
        .unwrap();
    let (stream, sender) = TcpClientStream::new(addr, io_loop.handle());
    let client = ClientFuture::new(stream, sender, io_loop.handle(), None);
    let client = MemoizeClientHandle::new(client);
    let secure_client = SecureClientHandle::new(client);

    test(secure_client, io_loop);
    succeeded.store(true, std::sync::atomic::Ordering::Relaxed);
    join.join().unwrap();
}<|MERGE_RESOLUTION|>--- conflicted
+++ resolved
@@ -202,16 +202,11 @@
     let authority = create_secure_example();
 
     let trust_anchor = {
-<<<<<<< HEAD
-        let signers = authority.secure_keys();
-        let public_key = signers.first().expect("expected a key in the authority").key();
-=======
         let signers = authority.get_secure_keys();
         let public_key = signers
             .first()
             .expect("expected a key in the authority")
             .key();
->>>>>>> 2843420b
 
         let mut trust_anchor = TrustAnchor::new();
         trust_anchor.insert_trust_anchor(public_key.to_public_bytes().expect("to_vec failed"));
